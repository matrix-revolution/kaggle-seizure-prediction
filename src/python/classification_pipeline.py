--- conflicted
+++ resolved
@@ -205,8 +205,15 @@
                                         do_segment_split=do_segment_split,
                                         random_state=random_state)
     if do_standardize:
+    if do_standardize:
         logging.info("Standardizing variables.")
-        interictal, preictal, test = dataset.scale([interictal, preictal, test])
+        interictal, preictal, test = dataset.scale([interictal, preictal, test], inplace=True)
+        logging.info("Shapes after standardization:")
+        logging.info("Interictal: {}".format(interictal_data.shape))
+        logging.info("Preictal: {}".format(preictal_data.shape))
+        logging.info("Unlabeled: {}".format(unlabeled_data.shape))
+
+
     return interictal, preictal, test
 
 
@@ -228,19 +235,7 @@
                        model_params=None,
                        random_state=None):
     logging.info("Running classification on folder {}".format(subject_folder))
-<<<<<<< HEAD
-    if do_standardize:
-        logging.info("Standardizing variables.")
-        interictal_data, preictal_data, unlabeled_data = dataset.scale([interictal_data,
-                                                                       preictal_data,
-                                                                       unlabeled_data],
-                                                                       inplace=True)
-        logging.info("Shapes after standardization:")
-        logging.info("Interictal: {}".format(interictal_data.shape))
-        logging.info("Preictal: {}".format(preictal_data.shape))
-        logging.info("Unlabeled: {}".format(unlabeled_data.shape))
-=======
->>>>>>> 5d4e762a
+
     if model_file is None and not rebuild_model:
         model = get_latest_model(subject_folder, method)
         if model is None:
@@ -549,4 +544,4 @@
 
 
 if __name__ == '__main__':
-    main()
+    main()