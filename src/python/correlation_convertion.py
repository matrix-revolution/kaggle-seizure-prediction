import pandas as pd
import glob
import os.path
import re
import multiprocessing

channel_pattern = re.compile(r'(?:[a-zA-Z0-9]*_)*(c[0-9]*|[A-Z]*_[0-9]*)$')

def convert_channel_name(name):
    """Pass"""
    match = re.match(channel_pattern, name)
    if match:
        return match.group(1) or match.group(2)
    else:
        return name


def load_and_pivot(filename):
    with open(filename) as fp:
        dataframe = pd.read_csv(fp, sep="\t")
        channel_i = dataframe['channel_i'].map(convert_channel_name)
        channel_j = dataframe['channel_j'].map(convert_channel_name)
        dataframe['channels'] = channel_i.str.cat(channel_j, sep=":")
        return dataframe.pivot('start_sample', 'channels', 'correlation')


def load_correlation_files(feature_folder,
                           class_name,
                           file_pattern="5.0s.csv",
                           rebuild_data=False,
                           processes=1):
    cache_file = os.path.join(feature_folder, '{}_cache.pickle'.format(class_name))

    if rebuild_data or not os.path.exists(cache_file):
        print("Rebuilding {} data".format(class_name))
        full_pattern="*{}*{}".format(class_name, file_pattern)
        glob_pattern=os.path.join(feature_folder, full_pattern)
        files=glob.glob(glob_pattern)
        segment_names = [os.path.basename(filename) for filename in files]
        if processes > 1:
            print("Reading files in parallel")
            pool = multiprocessing.Pool(processes)
            try:
                segment_frames = pool.map(load_and_pivot, files)
            finally:
                pool.close()
        else:
            print("Reading files serially")
            segment_frames = [load_and_pivot(filename) for filename in files]
        complete_frame = pd.concat(segment_frames,
<<<<<<< HEAD
                                   keys=segment_names,
                                   names=('segment', 'start_sample'))
=======
                                   keys=segment_names)
>>>>>>> ba663fab

        complete_frame.to_pickle(cache_file)
    else:
        complete_frame = pd.read_pickle(cache_file)
    return complete_frame


def load_data_frames(feature_folder, rebuild_data=False,
                     processes=4, file_pattern="5.0s.csv"):

    preictal = load_correlation_files(feature_folder,
                                      class_name="preictal",
                                      file_pattern=file_pattern,
                                      rebuild_data=rebuild_data,
                                      processes=processes)
    preictal['Class'] = "Preictal"

    interictal = load_correlation_files(feature_folder,
                                        class_name="interictal",
                                        file_pattern=file_pattern,
                                        rebuild_data=rebuild_data,
                                        processes=processes)
    interictal['Class'] = "Interictal"

    test = load_correlation_files(feature_folder,
                                  class_name="test",
                                  file_pattern=file_pattern,
                                  rebuild_data=rebuild_data,
                                  processes=processes)

    return interictal, preictal, test


def get_channel_df(dataframe):
    pass<|MERGE_RESOLUTION|>--- conflicted
+++ resolved
@@ -48,12 +48,9 @@
             print("Reading files serially")
             segment_frames = [load_and_pivot(filename) for filename in files]
         complete_frame = pd.concat(segment_frames,
-<<<<<<< HEAD
                                    keys=segment_names,
                                    names=('segment', 'start_sample'))
-=======
                                    keys=segment_names)
->>>>>>> ba663fab
 
         complete_frame.to_pickle(cache_file)
     else:
